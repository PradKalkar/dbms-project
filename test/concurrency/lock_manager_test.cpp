/**
 * lock_manager_test.cpp
 */

#include <random>
<<<<<<< HEAD
#include <thread> // NOLINT
=======
#include <thread>  // NOLINT
>>>>>>> 42c25625

#include "common/config.h"
#include "concurrency/lock_manager.h"
#include "concurrency/transaction_manager.h"
#include "gtest/gtest.h"

namespace bustub {

/*
 * This test is only a sanity check. Please do not rely on this test
 * to check the correctness.
 */

// --- Helper functions ---
void CheckGrowing(Transaction *txn) { EXPECT_EQ(txn->GetState(), TransactionState::GROWING); }

void CheckShrinking(Transaction *txn) { EXPECT_EQ(txn->GetState(), TransactionState::SHRINKING); }

void CheckAborted(Transaction *txn) { EXPECT_EQ(txn->GetState(), TransactionState::ABORTED); }

void CheckCommitted(Transaction *txn) { EXPECT_EQ(txn->GetState(), TransactionState::COMMITTED); }

void CheckTxnLockSize(Transaction *txn, size_t shared_size, size_t exclusive_size) {
  EXPECT_EQ(txn->GetSharedLockSet()->size(), shared_size);
  EXPECT_EQ(txn->GetExclusiveLockSet()->size(), exclusive_size);
}

// Basic shared lock test under REPEATABLE_READ
void BasicTest1() {
  LockManager lock_mgr{};
  TransactionManager txn_mgr{&lock_mgr};

  std::vector<RID> rids;
  std::vector<Transaction *> txns;
  int num_rids = 10;
  for (int i = 0; i < num_rids; i++) {
    RID rid{i, static_cast<uint32_t>(i)};
    rids.push_back(rid);
    txns.push_back(txn_mgr.Begin());
    EXPECT_EQ(i, txns[i]->GetTransactionId());
  }
  // test

  auto task = [&](int txn_id) {
    bool res;
    for (const RID &rid : rids) {
      res = lock_mgr.LockShared(txns[txn_id], rid);
      EXPECT_TRUE(res);
      CheckGrowing(txns[txn_id]);
    }
    for (const RID &rid : rids) {
      res = lock_mgr.Unlock(txns[txn_id], rid);
      EXPECT_TRUE(res);
      CheckShrinking(txns[txn_id]);
    }
    txn_mgr.Commit(txns[txn_id]);
    CheckCommitted(txns[txn_id]);
  };
  std::vector<std::thread> threads;
  threads.reserve(num_rids);

  for (int i = 0; i < num_rids; i++) {
    threads.emplace_back(std::thread{task, i});
  }

  for (int i = 0; i < num_rids; i++) {
    threads[i].join();
  }

  for (int i = 0; i < num_rids; i++) {
    delete txns[i];
  }
}
TEST(LockManagerTest, DISABLED_BasicTest) { BasicTest1(); }

void TwoPLTest() {
  LockManager lock_mgr{};
  TransactionManager txn_mgr{&lock_mgr};
  RID rid0{0, 0};
  RID rid1{0, 1};

  auto txn = txn_mgr.Begin();
  EXPECT_EQ(0, txn->GetTransactionId());
<<<<<<< HEAD

  bool res;
  res = lock_mgr.LockShared(txn, rid0);
  EXPECT_TRUE(res);
  CheckGrowing(txn);
  CheckTxnLockSize(txn, 1, 0);

=======

  bool res;
  res = lock_mgr.LockShared(txn, rid0);
  EXPECT_TRUE(res);
  CheckGrowing(txn);
  CheckTxnLockSize(txn, 1, 0);

>>>>>>> 42c25625
  res = lock_mgr.LockExclusive(txn, rid1);
  EXPECT_TRUE(res);
  CheckGrowing(txn);
  CheckTxnLockSize(txn, 1, 1);

  res = lock_mgr.Unlock(txn, rid0);
  EXPECT_TRUE(res);
  CheckShrinking(txn);
  CheckTxnLockSize(txn, 0, 1);

  try {
    lock_mgr.LockShared(txn, rid0);
  } catch (TransactionAbortException &e) {
    // std::cout << e.GetInfo() << std::endl;
    CheckAborted(txn);
    // Size shouldn't change here
    CheckTxnLockSize(txn, 0, 1);
  }

  // Need to call txn_mgr's abort
  txn_mgr.Abort(txn);
  CheckAborted(txn);
  CheckTxnLockSize(txn, 0, 0);

  delete txn;
}
TEST(LockManagerTest, DISABLED_TwoPLTest) { TwoPLTest(); }

void UpgradeTest() {
  LockManager lock_mgr{};
  TransactionManager txn_mgr{&lock_mgr};
  RID rid{0, 0};
  Transaction txn(0);
  txn_mgr.Begin(&txn);
<<<<<<< HEAD

  bool res = lock_mgr.LockShared(&txn, rid);
  EXPECT_TRUE(res);
  CheckTxnLockSize(&txn, 1, 0);
  CheckGrowing(&txn);

  res = lock_mgr.LockUpgrade(&txn, rid);
  EXPECT_TRUE(res);
  CheckTxnLockSize(&txn, 0, 1);
  CheckGrowing(&txn);

=======

  bool res = lock_mgr.LockShared(&txn, rid);
  EXPECT_TRUE(res);
  CheckTxnLockSize(&txn, 1, 0);
  CheckGrowing(&txn);

  res = lock_mgr.LockUpgrade(&txn, rid);
  EXPECT_TRUE(res);
  CheckTxnLockSize(&txn, 0, 1);
  CheckGrowing(&txn);

>>>>>>> 42c25625
  res = lock_mgr.Unlock(&txn, rid);
  EXPECT_TRUE(res);
  CheckTxnLockSize(&txn, 0, 0);
  CheckShrinking(&txn);

  txn_mgr.Commit(&txn);
  CheckCommitted(&txn);
}
TEST(LockManagerTest, DISABLED_UpgradeLockTest) { UpgradeTest(); }

TEST(LockManagerTest, DISABLED_GraphEdgeTest) {
  LockManager lock_mgr{};
  TransactionManager txn_mgr{&lock_mgr};
  const int num_nodes = 100;
  const int num_edges = num_nodes / 2;
  const int seed = 15445;
  std::srand(seed);

  // Create txn ids and shuffle
  std::vector<txn_id_t> txn_ids;
  txn_ids.reserve(num_nodes);
  for (int i = 0; i < num_nodes; i++) {
    txn_ids.emplace_back(i);
  }
  EXPECT_EQ(num_nodes, txn_ids.size());
  auto rng = std::default_random_engine{};
  std::shuffle(std::begin(txn_ids), std::end(txn_ids), rng);
  EXPECT_EQ(num_nodes, txn_ids.size());

  // Create edges by pairing adjacent txn_ids
  std::vector<std::pair<txn_id_t, txn_id_t>> edges;
  for (int i = 0; i < num_nodes; i += 2) {
    EXPECT_EQ(i / 2, lock_mgr.GetEdgeList().size());
    auto t1 = txn_ids[i];
    auto t2 = txn_ids[i + 1];
    lock_mgr.AddEdge(t1, t2);
    edges.emplace_back(t1, t2);
    EXPECT_EQ((i / 2) + 1, lock_mgr.GetEdgeList().size());
  }

  auto lock_mgr_edges = lock_mgr.GetEdgeList();
  EXPECT_EQ(num_edges, lock_mgr_edges.size());
  EXPECT_EQ(num_edges, edges.size());

  std::sort(lock_mgr_edges.begin(), lock_mgr_edges.end());
  std::sort(edges.begin(), edges.end());

  for (int i = 0; i < num_edges; i++) {
    EXPECT_EQ(edges[i], lock_mgr_edges[i]);
  }
}

TEST(LockManagerTest, DISABLED_BasicCycleTest) {
  LockManager lock_mgr{}; /* Use Deadlock detection */
  TransactionManager txn_mgr{&lock_mgr};

  /*** Create 0->1->0 cycle ***/
  lock_mgr.AddEdge(0, 1);
  lock_mgr.AddEdge(1, 0);
  EXPECT_EQ(2, lock_mgr.GetEdgeList().size());

<<<<<<< HEAD
  txn_id_t txn;
  EXPECT_EQ(true, lock_mgr.HasCycle(txn));
  EXPECT_EQ(1, txn);
=======
  txn_id_t *txn = nullptr;
  EXPECT_EQ(true, lock_mgr.HasCycle(txn));
  EXPECT_EQ(true, txn != nullptr && *txn == 1);
>>>>>>> 42c25625

  lock_mgr.RemoveEdge(1, 0);
  EXPECT_EQ(false, lock_mgr.HasCycle(txn));
}

TEST(LockManagerTest, DISABLED_BasicDeadlockDetectionTest) {
  LockManager lock_mgr{};
  cycle_detection_interval = std::chrono::milliseconds(500);
  TransactionManager txn_mgr{&lock_mgr};
  RID rid0{0, 0};
  RID rid1{1, 1};
  auto *txn0 = txn_mgr.Begin();
  auto *txn1 = txn_mgr.Begin();
  EXPECT_EQ(0, txn0->GetTransactionId());
  EXPECT_EQ(1, txn1->GetTransactionId());

  std::thread t0([&] {
    // Lock and sleep
    bool res = lock_mgr.LockExclusive(txn0, rid0);
    EXPECT_EQ(true, res);
    EXPECT_EQ(TransactionState::GROWING, txn0->GetState());
    std::this_thread::sleep_for(std::chrono::milliseconds(100));

    // This will block
    lock_mgr.LockExclusive(txn0, rid1);

    lock_mgr.Unlock(txn0, rid0);
    lock_mgr.Unlock(txn0, rid1);

    txn_mgr.Commit(txn0);
    EXPECT_EQ(TransactionState::COMMITTED, txn0->GetState());
  });

  std::thread t1([&] {
    // Sleep so T0 can take necessary locks
    std::this_thread::sleep_for(std::chrono::milliseconds(50));
    bool res = lock_mgr.LockExclusive(txn1, rid1);
    EXPECT_EQ(res, true);
    EXPECT_EQ(TransactionState::GROWING, txn1->GetState());

    // This will block
    try {
      res = lock_mgr.LockExclusive(txn1, rid0);
    } catch (TransactionAbortException &e) {
      // std::cout << e.GetInfo() << std::endl;
      EXPECT_EQ(TransactionState::ABORTED, txn1->GetState());
      txn_mgr.Abort(txn1);
    }
  });

  // Sleep for enough time to break cycle
  std::this_thread::sleep_for(cycle_detection_interval * 2);

  t0.join();
  t1.join();

  delete txn0;
  delete txn1;
}
}  // namespace bustub<|MERGE_RESOLUTION|>--- conflicted
+++ resolved
@@ -3,11 +3,7 @@
  */
 
 #include <random>
-<<<<<<< HEAD
-#include <thread> // NOLINT
-=======
 #include <thread>  // NOLINT
->>>>>>> 42c25625
 
 #include "common/config.h"
 #include "concurrency/lock_manager.h"
@@ -91,7 +87,6 @@
 
   auto txn = txn_mgr.Begin();
   EXPECT_EQ(0, txn->GetTransactionId());
-<<<<<<< HEAD
 
   bool res;
   res = lock_mgr.LockShared(txn, rid0);
@@ -99,15 +94,6 @@
   CheckGrowing(txn);
   CheckTxnLockSize(txn, 1, 0);
 
-=======
-
-  bool res;
-  res = lock_mgr.LockShared(txn, rid0);
-  EXPECT_TRUE(res);
-  CheckGrowing(txn);
-  CheckTxnLockSize(txn, 1, 0);
-
->>>>>>> 42c25625
   res = lock_mgr.LockExclusive(txn, rid1);
   EXPECT_TRUE(res);
   CheckGrowing(txn);
@@ -142,7 +128,6 @@
   RID rid{0, 0};
   Transaction txn(0);
   txn_mgr.Begin(&txn);
-<<<<<<< HEAD
 
   bool res = lock_mgr.LockShared(&txn, rid);
   EXPECT_TRUE(res);
@@ -154,19 +139,6 @@
   CheckTxnLockSize(&txn, 0, 1);
   CheckGrowing(&txn);
 
-=======
-
-  bool res = lock_mgr.LockShared(&txn, rid);
-  EXPECT_TRUE(res);
-  CheckTxnLockSize(&txn, 1, 0);
-  CheckGrowing(&txn);
-
-  res = lock_mgr.LockUpgrade(&txn, rid);
-  EXPECT_TRUE(res);
-  CheckTxnLockSize(&txn, 0, 1);
-  CheckGrowing(&txn);
-
->>>>>>> 42c25625
   res = lock_mgr.Unlock(&txn, rid);
   EXPECT_TRUE(res);
   CheckTxnLockSize(&txn, 0, 0);
@@ -228,18 +200,12 @@
   lock_mgr.AddEdge(1, 0);
   EXPECT_EQ(2, lock_mgr.GetEdgeList().size());
 
-<<<<<<< HEAD
   txn_id_t txn;
-  EXPECT_EQ(true, lock_mgr.HasCycle(txn));
+  EXPECT_EQ(true, lock_mgr.HasCycle(&txn));
   EXPECT_EQ(1, txn);
-=======
-  txn_id_t *txn = nullptr;
-  EXPECT_EQ(true, lock_mgr.HasCycle(txn));
-  EXPECT_EQ(true, txn != nullptr && *txn == 1);
->>>>>>> 42c25625
 
   lock_mgr.RemoveEdge(1, 0);
-  EXPECT_EQ(false, lock_mgr.HasCycle(txn));
+  EXPECT_EQ(false, lock_mgr.HasCycle(&txn));
 }
 
 TEST(LockManagerTest, DISABLED_BasicDeadlockDetectionTest) {
